<<<<<<< HEAD
GIT
  remote: https://github.com/ashfurrow/jekyll-lunr-js-search.git
  revision: 5a4b5d5e72abc5fcd05db3f3456ab9aee1cc06dc
  branch: v2
  specs:
    jekyll-lunr-js-search (3.0.0)
      nokogiri (~> 1.6)
      therubyracer (~> 0.12)
      yajl-ruby

GIT
  remote: https://github.com/dbgrandi/danger-prose
  revision: 53603ff7d13691c0c7772e13474a6c10958fcfa5
  specs:
    danger-prose (1.0.0)
      danger

=======
>>>>>>> bee10e90
GEM
  remote: https://rubygems.org/
  specs:
    RedCloth (4.2.9)
    addressable (2.5.0)
      public_suffix (~> 2.0, >= 2.0.2)
    blankslate (2.1.2.4)
    celluloid (0.16.0)
      timers (~> 4.0.0)
    chunky_png (1.3.3)
    claide (1.0.1)
    claide-plugins (0.9.2)
      cork
      nap
      open4 (~> 1.3)
    classifier-reborn (2.0.3)
      fast-stemmer (~> 1.0)
    coderay (1.1.1)
    coffee-script (2.4.1)
      coffee-script-source
      execjs
    coffee-script-source (1.9.1.1)
    colorator (0.1)
    colored (1.2)
    colored2 (3.1.2)
    compass (1.0.1)
      chunky_png (~> 1.2)
      compass-core (~> 1.0.1)
      compass-import-once (~> 1.0.5)
      rb-fsevent (>= 0.9.3)
      rb-inotify (>= 0.9)
      sass (>= 3.3.13, < 3.5)
    compass-core (1.0.1)
      multi_json (~> 1.0)
      sass (>= 3.3.0, < 3.5)
    compass-import-once (1.0.5)
      sass (>= 3.2, < 3.5)
    cork (0.2.0)
      colored (~> 1.2)
    danger (4.3.0)
      claide (~> 1.0)
      claide-plugins (>= 0.9.2)
      colored2 (~> 3.1)
      cork (~> 0.1)
      faraday (~> 0.9)
      faraday-http-cache (~> 1.0)
      git (~> 1)
      kramdown (~> 1.5)
      octokit (~> 4.2)
      terminal-table (~> 1)
    danger-prose (2.0.3)
      danger
    execjs (2.5.2)
    faraday (0.11.0)
      multipart-post (>= 1.2, < 3)
    faraday-http-cache (1.3.1)
      faraday (~> 0.8)
    fast-stemmer (1.0.2)
    ffi (1.9.10)
    git (1.3.0)
    hitimes (1.2.2)
    jekyll (2.5.3)
      classifier-reborn (~> 2.0)
      colorator (~> 0.1)
      jekyll-coffeescript (~> 1.0)
      jekyll-gist (~> 1.0)
      jekyll-paginate (~> 1.0)
      jekyll-sass-converter (~> 1.0)
      jekyll-watch (~> 1.1)
      kramdown (~> 1.3)
      liquid (~> 2.6.1)
      mercenary (~> 0.3.3)
      pygments.rb (~> 0.6.0)
      redcarpet (~> 3.1)
      safe_yaml (~> 1.0)
      toml (~> 0.1.0)
    jekyll-coffeescript (1.0.1)
      coffee-script (~> 2.2)
    jekyll-gist (1.3.0)
    jekyll-paginate (1.1.0)
    jekyll-sass-converter (1.3.0)
      sass (~> 3.2)
    jekyll-watch (1.2.1)
      listen (~> 2.7)
<<<<<<< HEAD
    kramdown (1.13.1)
    libv8 (3.16.14.19)
=======
    kramdown (1.13.2)
>>>>>>> bee10e90
    liquid (2.6.3)
    listen (2.10.1)
      celluloid (~> 0.16.0)
      rb-fsevent (>= 0.9.3)
      rb-inotify (>= 0.9)
    mercenary (0.3.5)
    method_source (0.8.2)
    mini_portile2 (2.1.0)
    multi_json (1.11.2)
    multipart-post (2.0.0)
    nap (1.1.0)
    nokogiri (1.7.1)
      mini_portile2 (~> 2.1.0)
    octokit (4.6.2)
      sawyer (~> 0.8.0, >= 0.5.3)
    octopress-hooks (2.6.1)
      jekyll (>= 2.0)
    open4 (1.3.4)
    parslet (1.5.0)
      blankslate (~> 2.0)
    posix-spawn (0.3.11)
    pry (0.10.4)
      coderay (~> 1.1.0)
      method_source (~> 0.8.1)
      slop (~> 3.4)
    public_suffix (2.0.5)
    pygments.rb (0.6.3)
      posix-spawn (~> 0.3.6)
      yajl-ruby (~> 1.2.0)
    rake (10.4.2)
    rb-fsevent (0.9.5)
    rb-inotify (0.9.5)
      ffi (>= 0.5.0)
    rdiscount (2.1.7)
    redcarpet (3.3.4)
    ref (2.0.0)
    safe_yaml (1.0.4)
    sass (3.4.16)
    sawyer (0.8.1)
      addressable (>= 2.3.5, < 2.6)
      faraday (~> 0.8, < 1.0)
    slop (3.6.0)
    terminal-table (1.7.3)
      unicode-display_width (~> 1.1.1)
    therubyracer (0.12.3)
      libv8 (~> 3.16.14.15)
      ref
    timers (4.0.1)
      hitimes
    toml (0.1.2)
      parslet (~> 1.5.0)
    unicode-display_width (1.1.3)
    yajl-ruby (1.2.1)

PLATFORMS
  ruby

DEPENDENCIES
  RedCloth
  compass
  danger
  danger-prose
  jekyll
  jekyll-lunr-js-search!
  octopress-hooks
  pry
  pygments.rb
  rake
  rdiscount

BUNDLED WITH
   1.14.3<|MERGE_RESOLUTION|>--- conflicted
+++ resolved
@@ -1,4 +1,3 @@
-<<<<<<< HEAD
 GIT
   remote: https://github.com/ashfurrow/jekyll-lunr-js-search.git
   revision: 5a4b5d5e72abc5fcd05db3f3456ab9aee1cc06dc
@@ -16,8 +15,6 @@
     danger-prose (1.0.0)
       danger
 
-=======
->>>>>>> bee10e90
 GEM
   remote: https://rubygems.org/
   specs:
@@ -102,12 +99,8 @@
       sass (~> 3.2)
     jekyll-watch (1.2.1)
       listen (~> 2.7)
-<<<<<<< HEAD
     kramdown (1.13.1)
     libv8 (3.16.14.19)
-=======
-    kramdown (1.13.2)
->>>>>>> bee10e90
     liquid (2.6.3)
     listen (2.10.1)
       celluloid (~> 0.16.0)
